--- conflicted
+++ resolved
@@ -83,13 +83,8 @@
 class TestCliUp:
     """Test the up command."""
 
-<<<<<<< HEAD
-    @patch("devcontainer_tools.cli.subprocess.run")
-    @patch("devcontainer_tools.cli.find_devcontainer_json")
-=======
-    @patch("subprocess.run")
-    @patch("devcontainer_tools.utils.find_devcontainer_json")
->>>>>>> 7b55b6f7
+    @patch("subprocess.run")
+    @patch("devcontainer_tools.utils.find_devcontainer_json")
     def test_up_basic(self, mock_find_config, mock_subprocess):
         """Test basic up command."""
         runner = CliRunner()
@@ -111,13 +106,8 @@
             args = mock_subprocess.call_args[0][0]
             assert args[0:2] == ["devcontainer", "up"]
 
-<<<<<<< HEAD
-    @patch("devcontainer_tools.cli.subprocess.run")
-    @patch("devcontainer_tools.cli.find_devcontainer_json")
-=======
-    @patch("subprocess.run")
-    @patch("devcontainer_tools.utils.find_devcontainer_json")
->>>>>>> 7b55b6f7
+    @patch("subprocess.run")
+    @patch("devcontainer_tools.utils.find_devcontainer_json")
     def test_up_with_options(self, mock_find_config, mock_subprocess):
         """Test up command with various options."""
         runner = CliRunner()
@@ -155,11 +145,7 @@
             assert "--gpu-availability" in args
             assert "all" in args
 
-<<<<<<< HEAD
-    @patch("devcontainer_tools.cli.subprocess.run")
-=======
-    @patch("subprocess.run")
->>>>>>> 7b55b6f7
+    @patch("subprocess.run")
     def test_up_failure(self, mock_subprocess):
         """Test up command when devcontainer fails."""
         runner = CliRunner()
@@ -178,15 +164,10 @@
 class TestCliExec:
     """Test the exec command."""
 
-<<<<<<< HEAD
-    @patch("devcontainer_tools.cli.execute_in_container")
-    def test_exec_command(self, mock_execute):
-=======
     @patch("sys.exit")
     @patch("subprocess.run")
     @patch("devcontainer_tools.container.get_container_id")
     def test_exec_command(self, mock_get_id, mock_subprocess, mock_exit):
->>>>>>> 7b55b6f7
         """Test exec command."""
         runner = CliRunner()
 
@@ -205,15 +186,6 @@
                 cli, ["exec", "--workspace", str(workspace), "--", "bash", "-c", "echo hello"]
             )
 
-<<<<<<< HEAD
-            assert result.exit_code == 0
-            mock_execute.assert_called_once_with(
-                workspace, ["bash", "-c", "echo hello"], auto_up=True
-            )
-
-    @patch("devcontainer_tools.cli.execute_in_container")
-    def test_exec_command_failure(self, mock_execute):
-=======
             # デバッグ出力（必要時のみ）
             # print(f"Result exit code: {result.exit_code}")
             # print(f"Result output: {result.output}")
@@ -232,7 +204,6 @@
     @patch("subprocess.run")
     @patch("devcontainer_tools.container.get_container_id")
     def test_exec_command_failure(self, mock_get_id, mock_subprocess, mock_exit):
->>>>>>> 7b55b6f7
         """Test exec command when command fails."""
         runner = CliRunner()
 
@@ -260,21 +231,6 @@
 class TestCliStatus:
     """Test the status command."""
 
-<<<<<<< HEAD
-    @patch("devcontainer_tools.cli.get_container_id")
-    @patch("devcontainer_tools.cli.get_container_info")
-    @patch("devcontainer_tools.cli.find_devcontainer_json")
-    def test_status_running_container(self, mock_find_config, mock_get_info, mock_get_id):
-        """Test status with running container."""
-        runner = CliRunner()
-
-        # Mock running container
-        mock_get_id.return_value = "abc123container"
-        mock_get_info.return_value = {
-            "Config": {"Image": "test-image:latest"},
-            "Mounts": [{"Source": "/host/path", "Destination": "/container/path"}],
-        }
-=======
     @patch("devcontainer_tools.container.run_command")
     @patch("devcontainer_tools.utils.find_devcontainer_json")
     def test_status_running_container(self, mock_find_config, mock_run_command):
@@ -300,8 +256,6 @@
             return SimpleNamespace(returncode=0, stdout="", stderr="")
 
         mock_run_command.side_effect = mock_run_command_side_effect
-
->>>>>>> 7b55b6f7
         with tempfile.TemporaryDirectory() as temp_dir:
             workspace = Path(temp_dir)
             # Create a mock devcontainer.json
@@ -317,13 +271,8 @@
             assert "abc123container"[:12] in result.output
             assert "test-image:latest" in result.output
 
-<<<<<<< HEAD
-    @patch("devcontainer_tools.cli.get_container_id")
-    @patch("devcontainer_tools.cli.find_devcontainer_json")
-=======
     @patch("devcontainer_tools.container.get_container_id")
     @patch("devcontainer_tools.utils.find_devcontainer_json")
->>>>>>> 7b55b6f7
     def test_status_no_container(self, mock_find_config, mock_get_id):
         """Test status with no running container."""
         runner = CliRunner()
@@ -344,13 +293,8 @@
 class TestCliRebuild:
     """Test the rebuild command."""
 
-<<<<<<< HEAD
-    @patch("devcontainer_tools.cli.subprocess.run")
-    @patch("devcontainer_tools.cli.find_devcontainer_json")
-=======
-    @patch("subprocess.run")
-    @patch("devcontainer_tools.utils.find_devcontainer_json")
->>>>>>> 7b55b6f7
+    @patch("subprocess.run")
+    @patch("devcontainer_tools.utils.find_devcontainer_json")
     def test_rebuild(self, mock_find_config, mock_subprocess):
         """Test rebuild command."""
         runner = CliRunner()
